--- conflicted
+++ resolved
@@ -14,13 +14,8 @@
 
 export default function RestaurantSetupDashboard() {
   const router = useRouter()
-<<<<<<< HEAD
-  const [restaurant, setRestaurant] = useState(null)
-  const [floorplan, setFloorplan] = useState(null)
-=======
   const [restaurants, setRestaurants] = useState([])
   const [selectedRestaurant, setSelectedRestaurant] = useState(null)
->>>>>>> 9c2adcb1
   const [loading, setLoading] = useState(true)
   const [activeSection, setActiveSection] = useState('owner-profile')
   const [isCreatingNew, setIsCreatingNew] = useState(false)
@@ -29,56 +24,6 @@
     console.log('Active section changed to:', activeSection);
   }, [activeSection]);
 
-<<<<<<< HEAD
-  useEffect(() => { 
-    const fetchRestaurantProfile = async () => {
-      const token = localStorage.getItem("restaurantOwnerToken");
-      const userId = localStorage.getItem("restaurantOwnerUser");
-      if (!token) {
-        alert("Unauthorized! Please log in.");
-        router.push('/login');
-        return;
-      }
-
-      try {
-        // Fetch restaurant data
-        const restaurantResponse = await fetch("/api/restaurants", {
-          headers: {
-            Authorization: `Bearer ${token}`,
-          },
-        });
-
-        if (restaurantResponse.ok) {
-          const restaurantData = await restaurantResponse.json();
-          setRestaurant(restaurantData);
-          localStorage.setItem("restaurantData", JSON.stringify(restaurantData));
-
-          // If restaurant has an ID, fetch its floorplan
-          if (restaurantData._id) {
-            const floorplanResponse = await fetch(`/api/restaurants/${restaurantData._id}/floorplan`, {
-              headers: {
-                Authorization: `Bearer ${token}`,
-              },
-            });
-
-            if (floorplanResponse.ok) {
-              const floorplanData = await floorplanResponse.json();
-              console.log("Fetched floorplan data:", floorplanData);
-              setFloorplan(floorplanData);
-              localStorage.setItem("floorplanData", JSON.stringify(floorplanData));
-            } else {
-              console.log("No floorplan found for restaurant");
-            }
-          }
-        } else {
-          alert("Failed to fetch restaurant profile");
-        }
-      } catch (error) {
-        console.error("Error fetching data:", error);
-        alert("An error occurred while fetching the data");
-      } finally {
-        setLoading(false);
-=======
   const fetchRestaurantProfiles = async () => {
     const token = localStorage.getItem("restaurantOwnerToken");
     if (!token) {
@@ -102,7 +47,6 @@
         }
       } else {
         alert("Failed to fetch restaurant profiles");
->>>>>>> 9c2adcb1
       }
     } catch (error) {
       console.error("Error fetching restaurant profiles:", error);
