import { NextResponse } from "next/server";
import dbConnect from "@/lib/mongodb";
import User from "@/models/user";

export async function POST(req) {
  try {
    console.log("📌 [API] Signup request received");

    await dbConnect();
    console.log("✅ [API] Database connected successfully");
<<<<<<< HEAD

    const body = await req.json();
    console.log("📥 [API] Request Body:", body);

=======
    
    const body = await req.json();
    console.log("📥 [API] Request Body:", body);
>>>>>>> 7ec6d35c
    const { email, firebaseUid, firstName = '', lastName = '', profileImage = '' } = body;

    // Basic validation
    if (!email || !firebaseUid) {
      console.warn("⚠️ [API] Missing required fields:", { email, firebaseUid });
      return NextResponse.json(
        { message: "Email and firebaseUid are required" },
        { status: 400 }
      );
    }

    // Check if user already exists
    let user = await User.findOne({ email });
    if (user) {
      // Always overwrite with new info if provided
      let updated = false;
      if (firstName) { user.firstName = firstName; updated = true; }
      if (lastName) { user.lastName = lastName; updated = true; }
      if (profileImage) { user.profileImage = profileImage; updated = true; }
      if (updated) await user.save();
<<<<<<< HEAD

=======
      
>>>>>>> 7ec6d35c
      const userData = {
        id: user._id,
        email: user.email,
        role: user.role,
        firstName: user.firstName,
        lastName: user.lastName,
        contactNumber: user.contactNumber,
        profileImage: user.profileImage,
      };
<<<<<<< HEAD
=======
      
>>>>>>> 7ec6d35c
      return NextResponse.json(
        { message: "User already exists", user: userData },
        { status: 200 }
      );
    }

    // Create new user profile in MongoDB
    console.log("🆕 [API] Creating new user:", email);
    user = new User({
      email,
      firebaseUid,
      firstName,
      lastName,
      profileImage,
      createdAt: new Date(),
      role: "customer",
    });

    await user.save();
    console.log("✅ [API] New user saved in MongoDB:", user);
<<<<<<< HEAD

=======
    
>>>>>>> 7ec6d35c
    const userData = {
      id: user._id,
      email: user.email,
      role: user.role,
      firstName: user.firstName,
      lastName: user.lastName,
      contactNumber: user.contactNumber,
      profileImage: user.profileImage,
    };

    return NextResponse.json(
      { message: "Profile created successfully", user: userData },
      { status: 201 }
    );
  } catch (error) {
    console.error("❌ [API] Error in signup API:", error);
    return NextResponse.json(
      { message: "Internal Server Error", error: error.message },
      { status: 500 }
    );
  }
}<|MERGE_RESOLUTION|>--- conflicted
+++ resolved
@@ -8,16 +8,10 @@
 
     await dbConnect();
     console.log("✅ [API] Database connected successfully");
-<<<<<<< HEAD
-
+    
     const body = await req.json();
     console.log("📥 [API] Request Body:", body);
 
-=======
-    
-    const body = await req.json();
-    console.log("📥 [API] Request Body:", body);
->>>>>>> 7ec6d35c
     const { email, firebaseUid, firstName = '', lastName = '', profileImage = '' } = body;
 
     // Basic validation
@@ -38,11 +32,7 @@
       if (lastName) { user.lastName = lastName; updated = true; }
       if (profileImage) { user.profileImage = profileImage; updated = true; }
       if (updated) await user.save();
-<<<<<<< HEAD
-
-=======
       
->>>>>>> 7ec6d35c
       const userData = {
         id: user._id,
         email: user.email,
@@ -52,10 +42,7 @@
         contactNumber: user.contactNumber,
         profileImage: user.profileImage,
       };
-<<<<<<< HEAD
-=======
       
->>>>>>> 7ec6d35c
       return NextResponse.json(
         { message: "User already exists", user: userData },
         { status: 200 }
@@ -76,11 +63,7 @@
 
     await user.save();
     console.log("✅ [API] New user saved in MongoDB:", user);
-<<<<<<< HEAD
-
-=======
     
->>>>>>> 7ec6d35c
     const userData = {
       id: user._id,
       email: user.email,
