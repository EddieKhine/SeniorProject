--- conflicted
+++ resolved
@@ -23,10 +23,7 @@
   images: {
     domains: [
       "lh3.googleusercontent.com",
-<<<<<<< HEAD
-=======
       "storage.googleapis.com",
->>>>>>> 7ec6d35c
       // add any other domains you need here
     ],
     remotePatterns: [
